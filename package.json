{
  "name": "@editorjs/image",
<<<<<<< HEAD
  "version": "2.2.1",
=======
  "version": "2.3.0",
>>>>>>> d02cd3e2
  "keywords": [
    "codex editor",
    "tool",
    "image",
    "editor.js",
    "editorjs"
  ],
  "description": "Image Tool for Editor.js",
  "license": "MIT",
  "repository": "https://github.com/editor-js/image",
  "main": "./dist/bundle.js",
  "scripts": {
    "build": "webpack --mode production",
    "build:dev": "webpack --mode development --watch"
  },
  "author": {
    "name": "CodeX",
    "email": "team@ifmo.su"
  },
  "devDependencies": {
    "@babel/core": "^7.3.4",
    "@babel/plugin-transform-runtime": "^7.2.0",
    "@babel/preset-env": "^7.3.4",
    "@babel/runtime": "^7.2.0",
    "@codexteam/ajax": "^4.1.0",
    "babel-loader": "^8.0.5",
    "css-loader": "^1.0.0",
    "eslint": "^5.9.0",
    "eslint-config-codex": "github:codex-team/eslint-config",
    "eslint-loader": "^2.1.1",
    "formidable": "^1.2.1",
    "postcss-loader": "^3.0.0",
    "postcss-nested": "^4.1.0",
    "postcss-nested-ancestors": "^2.0.0",
    "request": "^2.88.0",
    "style-loader": "^0.21.0",
    "svg-inline-loader": "^0.8.0",
    "webpack": "^4.29.5",
    "webpack-cli": "^3.2.3"
  }
}<|MERGE_RESOLUTION|>--- conflicted
+++ resolved
@@ -1,10 +1,6 @@
 {
   "name": "@editorjs/image",
-<<<<<<< HEAD
-  "version": "2.2.1",
-=======
-  "version": "2.3.0",
->>>>>>> d02cd3e2
+  "version": "2.3.1",
   "keywords": [
     "codex editor",
     "tool",
