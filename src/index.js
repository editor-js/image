--- conflicted
+++ resolved
@@ -120,12 +120,8 @@
       additionalRequestHeaders: config.additionalRequestHeaders || {},
       field: config.field || 'image',
       types: config.types || 'image/*',
-<<<<<<< HEAD
-      captionPlaceholder: config.captionPlaceholder || 'Caption',
-      altPlaceholder: config.altPlaceholder || 'Alt',
-=======
       captionPlaceholder: this.api.i18n.t(config.captionPlaceholder || 'Caption'),
->>>>>>> 7edabc57
+      altPlaceholder:  this.api.i18n.t(config.altPlaceholder || 'Alt'),
       buttonContent: config.buttonContent || '',
       uploader: config.uploader || undefined,
       actions: config.actions || [],
