--- conflicted
+++ resolved
@@ -160,7 +160,6 @@
     });
   }
 }
-<<<<<<< HEAD
 
 /**
  * Check if passed object is a Promise
@@ -193,6 +192,4 @@
       reject(new Error('Error on file reading'));
     };
   });
-};
-=======
->>>>>>> 510d5ffe
+};