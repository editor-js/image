--- conflicted
+++ resolved
@@ -13,7 +13,6 @@
 }
 
 /**
-<<<<<<< HEAD
  * Represents the format of a file object data with the additional data.
  */
 export type FileObjectData<AdditionalFileData = {}> = {
@@ -23,9 +22,7 @@
   url: string;
 } & AdditionalFileData;
 
-/** 
-=======
->>>>>>> 5d1c57c5
+/**
  * User configuration of Image block tunes. Allows to add custom tunes through the config
  */
 export interface ActionConfig {
@@ -107,7 +104,7 @@
  *
  * @description Config supported by Tool
  */
-export interface ImageConfig {
+export interface ImageConfig<AdditionalUploadResponse = {}> {
   /**
    * Endpoints for upload, whether using file or URL.
    */
@@ -162,12 +159,12 @@
     /**
      * Method to upload an image by file.
      */
-    uploadByFile?: (file: Blob) => Promise<UploadResponseFormat>;
+    uploadByFile?: (file: Blob) => Promise<UploadResponseFormat<AdditionalUploadResponse>>;
 
     /**
      * Method to upload an image by URL.
      */
-    uploadByUrl?: (url: string) => Promise<UploadResponseFormat>;
+    uploadByUrl?: (url: string) => Promise<UploadResponseFormat<AdditionalUploadResponse>>;
   };
 
   /**
