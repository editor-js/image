/**
 * Module declaration for '@codexteam/ajax'.
 */
declare module '@codexteam/ajax' {
<<<<<<< HEAD
    export interface AjaxOptions {
      url?: string;
      data?: any;
      accept?: string;
      headers?: Record<string, string> | Headers;
      beforeSend?: (files: File[]) => void;
      fieldName?: string;
      type?: string;
    }
  
    export interface AjaxResponse<T = any> {
      body: T;
    }
  
    export function selectFiles(options: { accept: string }): Promise<File[]>;
  
    export function transport(options: AjaxOptions): Promise<AjaxResponse>;
  
    export function post(options: AjaxOptions): Promise<AjaxResponse>;
  
    export const contentType: {
      JSON: string;
    };
=======
  /**
   * Options for configuring an Ajax request.
   */
  export interface AjaxOptions {
    /**
     * The URL to which the request is sent.
     */
    url?: string;
    /**
     * The data to send with the request.
     */
    data?: object;
    /**
     * The MIME type of the request.
     */
    accept?: string;
    /**
     * The headers to send with the request.
     */
    headers?: object;
    /**
     * A function to call before the request is sent, with the files to be sent.
     */
    beforeSend?: (files: File[]) => void;
    /**
     * The name of the field in the form data to which the file should be assigned.
     */
    fieldName?: string;
    /**
     * The type of the request (e.g., 'POST', 'GET').
     */
    type?: string;
>>>>>>> 5d1c57c5
  }

  /**
   * Parameter type of selectFiles function in AjaxOptions interface
   */
  export type AjaxFileOptionsParam = {
    /**
     * the accepted file types.
     */
    accept: string;
  };

  /**
   * Represents the response from an Ajax request.
   * @template T - The type of the response body.
   */
  export interface AjaxResponse<T = object> {
    /** The body of the response. */
    body: T;
  }

  /**
   * Prompts the user to select files and returns a promise that resolves with the selected files.
   * @param options - Options for file selection.
   * @param options.accept - The accepted file types.
   * @returns A promise that resolves with the selected files.
   */
  export function selectFiles(options: AjaxFileOptionsParam): Promise<File[]>;

  /**
   * Sends an Ajax request with the specified options.
   * @param options - Options for the Ajax request.
   * @returns A promise that resolves with the Ajax response.
   */
  export function transport(options: AjaxOptions): Promise<AjaxResponse>;

  /**
   * Sends a POST request with the specified options.
   * @param options - Options for the POST request.
   * @returns A promise that resolves with the Ajax response.
   */
  export function post(options: AjaxOptions): Promise<AjaxResponse>;

  /**
   * Represents common content types.
   */
  export const contentType: {
    /**
     * The MIME type for JSON content.
     */
    JSON: string;
  };
}<|MERGE_RESOLUTION|>--- conflicted
+++ resolved
@@ -2,31 +2,6 @@
  * Module declaration for '@codexteam/ajax'.
  */
 declare module '@codexteam/ajax' {
-<<<<<<< HEAD
-    export interface AjaxOptions {
-      url?: string;
-      data?: any;
-      accept?: string;
-      headers?: Record<string, string> | Headers;
-      beforeSend?: (files: File[]) => void;
-      fieldName?: string;
-      type?: string;
-    }
-  
-    export interface AjaxResponse<T = any> {
-      body: T;
-    }
-  
-    export function selectFiles(options: { accept: string }): Promise<File[]>;
-  
-    export function transport(options: AjaxOptions): Promise<AjaxResponse>;
-  
-    export function post(options: AjaxOptions): Promise<AjaxResponse>;
-  
-    export const contentType: {
-      JSON: string;
-    };
-=======
   /**
    * Options for configuring an Ajax request.
    */
@@ -59,7 +34,6 @@
      * The type of the request (e.g., 'POST', 'GET').
      */
     type?: string;
->>>>>>> 5d1c57c5
   }
 
   /**
